//! # Queueing Honey Badger
//!
//! This works exactly like Dynamic Honey Badger, but it has a transaction queue built in.

<<<<<<< HEAD
use std::cmp;
=======
use rand::Rand;
>>>>>>> b30d2723
use std::collections::VecDeque;
use std::fmt::Debug;
use std::hash::Hash;
use std::marker::PhantomData;

use serde::{Deserialize, Serialize};

use dynamic_honey_badger::{self, Batch as DhbBatch, DynamicHoneyBadger, Message};
use fault_log::FaultLog;
use messaging::{DistAlgorithm, NetworkInfo, TargetedMessage};
use transaction_queue::TransactionQueue;

pub use dynamic_honey_badger::{Change, ChangeState, Input};

error_chain!{
    links {
        DynamicHoneyBadger(dynamic_honey_badger::Error, dynamic_honey_badger::ErrorKind);
    }
}

/// A Queueing Honey Badger builder, to configure the parameters and create new instances of
/// `QueueingHoneyBadger`.
pub struct QueueingHoneyBadgerBuilder<Tx, NodeUid> {
    /// Shared network data.
    netinfo: NetworkInfo<NodeUid>,
    /// The target number of transactions to be included in each batch.
    batch_size: usize,
    /// The epoch at which to join the network.
    start_epoch: u64,
    /// The maximum number of future epochs for which we handle messages simultaneously.
    max_future_epochs: usize,
    _phantom: PhantomData<Tx>,
}

impl<Tx, NodeUid> QueueingHoneyBadgerBuilder<Tx, NodeUid>
where
    Tx: Eq + Serialize + for<'r> Deserialize<'r> + Debug + Hash + Clone,
    NodeUid: Eq + Ord + Clone + Debug + Serialize + for<'r> Deserialize<'r> + Hash + Rand,
{
    /// Returns a new `QueueingHoneyBadgerBuilder` configured to use the node IDs and cryptographic
    /// keys specified by `netinfo`.
    pub fn new(netinfo: NetworkInfo<NodeUid>) -> Self {
        // TODO: Use the defaults from `HoneyBadgerBuilder`.
        QueueingHoneyBadgerBuilder {
            netinfo,
            batch_size: 100,
            start_epoch: 0,
            max_future_epochs: 3,
            _phantom: PhantomData,
        }
    }

    /// Sets the target number of transactions per batch.
    pub fn batch_size(&mut self, batch_size: usize) -> &mut Self {
        self.batch_size = batch_size;
        self
    }

    /// Sets the maximum number of future epochs for which we handle messages simultaneously.
    pub fn max_future_epochs(&mut self, max_future_epochs: usize) -> &mut Self {
        self.max_future_epochs = max_future_epochs;
        self
    }

    /// Sets the epoch at which to join the network as an observer. This requires the node to
    /// receive all broadcast messages for `start_epoch` and later.
    pub fn start_epoch(&mut self, start_epoch: u64) -> &mut Self {
        self.start_epoch = start_epoch;
        self
    }

    /// Creates a new Queueing Honey Badger instance with an empty buffer.
    pub fn build(&self) -> QueueingHoneyBadger<Tx, NodeUid>
    where
        Tx: Serialize + for<'r> Deserialize<'r> + Debug + Hash + Eq,
    {
        self.build_with_transactions(None)
            .expect("building without transactions cannot fail")
    }

    /// Returns a new Queueing Honey Badger instance that starts with the given transactions in its
    /// buffer.
    pub fn build_with_transactions<TI>(&self, txs: TI) -> Result<QueueingHoneyBadger<Tx, NodeUid>>
    where
        TI: IntoIterator<Item = Tx>,
        Tx: Serialize + for<'r> Deserialize<'r> + Debug + Hash + Eq,
    {
        let dyn_hb = DynamicHoneyBadger::builder(self.netinfo.clone())
            .max_future_epochs(self.max_future_epochs)
            .build();
        let queue = TransactionQueue(txs.into_iter().collect());
        let mut qhb = QueueingHoneyBadger {
            dyn_hb,
            queue,
            batch_size: self.batch_size,
            output: VecDeque::new(),
        };
        let _ = qhb.propose()?; // Fault log is empty: no contact with other nodes yet.
        Ok(qhb)
    }
}

/// A Honey Badger instance that can handle adding and removing nodes and manages a transaction
/// queue.
pub struct QueueingHoneyBadger<Tx, NodeUid>
where
    Tx: Eq + Serialize + for<'r> Deserialize<'r> + Debug + Hash,
    NodeUid: Ord + Clone + Serialize + for<'r> Deserialize<'r> + Debug + Rand,
{
    /// The target number of transactions to be included in each batch.
    batch_size: usize,
    /// The internal `DynamicHoneyBadger` instance.
    dyn_hb: DynamicHoneyBadger<Vec<Tx>, NodeUid>,
    /// The queue of pending transactions that haven't been output in a batch yet.
    queue: TransactionQueue<Tx>,
    /// The outputs from completed epochs.
    output: VecDeque<Batch<Tx, NodeUid>>,
}

impl<Tx, NodeUid> DistAlgorithm for QueueingHoneyBadger<Tx, NodeUid>
where
    Tx: Eq + Serialize + for<'r> Deserialize<'r> + Debug + Hash + Clone,
    NodeUid: Eq + Ord + Clone + Serialize + for<'r> Deserialize<'r> + Debug + Hash + Rand,
{
    type NodeUid = NodeUid;
    type Input = Input<Tx, NodeUid>;
    type Output = Batch<Tx, NodeUid>;
    type Message = Message<NodeUid>;
    type Error = Error;

    fn input(&mut self, input: Self::Input) -> Result<FaultLog<NodeUid>> {
        // User transactions are forwarded to `HoneyBadger` right away. Internal messages are
        // in addition signed and broadcast.
        match input {
            Input::User(tx) => {
                self.queue.0.push_back(tx);
                Ok(FaultLog::new())
            }
            Input::Change(change) => Ok(self.dyn_hb.input(Input::Change(change))?),
        }
    }

    fn handle_message(
        &mut self,
        sender_id: &NodeUid,
        message: Self::Message,
    ) -> Result<FaultLog<NodeUid>> {
        let mut fault_log = self.dyn_hb.handle_message(sender_id, message)?;
        while let Some(batch) = self.dyn_hb.next_output() {
            self.queue.remove_all(batch.iter());
            self.output.push_back(batch);
        }
        self.propose()?.merge_into(&mut fault_log);
        Ok(fault_log)
    }

    fn next_message(&mut self) -> Option<TargetedMessage<Self::Message, NodeUid>> {
        self.dyn_hb.next_message()
    }

    fn next_output(&mut self) -> Option<Self::Output> {
        self.output.pop_front()
    }

    fn terminated(&self) -> bool {
        false
    }

    fn our_id(&self) -> &NodeUid {
        self.dyn_hb.our_id()
    }
}

impl<Tx, NodeUid> QueueingHoneyBadger<Tx, NodeUid>
where
    Tx: Eq + Serialize + for<'r> Deserialize<'r> + Debug + Hash + Clone,
    NodeUid: Eq + Ord + Clone + Debug + Serialize + for<'r> Deserialize<'r> + Hash + Rand,
{
    /// Returns a new `QueueingHoneyBadgerBuilder` configured to use the node IDs and cryptographic
    /// keys specified by `netinfo`.
    pub fn builder(netinfo: NetworkInfo<NodeUid>) -> QueueingHoneyBadgerBuilder<Tx, NodeUid> {
        QueueingHoneyBadgerBuilder::new(netinfo)
    }

    /// Returns a reference to the internal `DynamicHoneyBadger` instance.
    pub fn dyn_hb(&self) -> &DynamicHoneyBadger<Vec<Tx>, NodeUid> {
        &self.dyn_hb
    }

    /// Initiates the next epoch by proposing a batch from the queue.
    fn propose(&mut self) -> Result<FaultLog<NodeUid>> {
        let amount = cmp::max(1, self.batch_size / self.dyn_hb.netinfo().num_nodes());
        // TODO: This will loop forever if we are the only validator.
        let mut fault_log = FaultLog::new();
        while !self.dyn_hb.has_input() {
            let proposal = self.queue.choose(amount, self.batch_size);
            fault_log.extend(self.dyn_hb.input(Input::User(proposal))?);
            while let Some(batch) = self.dyn_hb.next_output() {
                self.queue.remove_all(batch.iter());
                self.output.push_back(batch);
            }
        }
        Ok(fault_log)
    }
}

pub type Batch<Tx, NodeUid> = DhbBatch<Vec<Tx>, NodeUid>;<|MERGE_RESOLUTION|>--- conflicted
+++ resolved
@@ -2,16 +2,13 @@
 //!
 //! This works exactly like Dynamic Honey Badger, but it has a transaction queue built in.
 
-<<<<<<< HEAD
 use std::cmp;
-=======
-use rand::Rand;
->>>>>>> b30d2723
 use std::collections::VecDeque;
 use std::fmt::Debug;
 use std::hash::Hash;
 use std::marker::PhantomData;
 
+use rand::Rand;
 use serde::{Deserialize, Serialize};
 
 use dynamic_honey_badger::{self, Batch as DhbBatch, DynamicHoneyBadger, Message};
